<<<<<<< HEAD
from __future__ import annotations
from typing import Type, Optional, Callable, Any, List, Dict, Final
=======
from typing import Type, Optional, Callable, Any, List, Dict, Tuple
from inspect import getmembers
>>>>>>> 6d63f46f
from enum import IntFlag
from re import compile as re_compile, sub as re_sub
from abc import ABC


class Mask(ABC):

    INT_FLAG_CLASS: Final[Type[IntFlag]] = NotImplemented

    def __init__(self):
        self._mask: IntFlag = ...

    @classmethod
    def from_int(cls, value: int):
        cls_instance = cls()
        cls_instance._mask |= value
        return cls_instance

    def to_int_flag(self) -> IntFlag:
        return self.INT_FLAG_CLASS(self._mask.value)

    def set_all(self) -> None:
        for key in self.__dict__:
            if not key.startswith('_'):
                self.__dict__[key] = True

    def clear_all(self) -> None:
        for key in self.__dict__:
            if not key.startswith('_'):
                self.__dict__[key] = False

    def __repr__(self) -> str:
        return repr(self._mask)

    def __eq__(self, other: Mask) -> bool:
        return self.to_int_flag() == other.to_int_flag()

    def __int__(self) -> int:
        return self._mask.value


def make_mask_class(int_flag_enum_cls: Type[IntFlag], name: Optional[str] = None, prefix: str = ''):

    mask = int_flag_enum_cls(0x00)

    # TODO: The name generation is curious.
    int_flag_cls = type(
        name or re_sub(r'^(Flag|Mask)$', '', int_flag_enum_cls.__name__),
        (Mask,),
        dict(_mask=mask)
    )

    prefix_pattern = re_compile('^' + prefix.lower())
    field_name_to_false: Dict[str, bool] = {}

    def make_field_property_accessor(enum_entry: IntFlag):
        def field_getter(self) -> bool:
            return enum_entry in self._mask

        def field_setter(self, value: bool) -> None:
            if value:
                self._mask |= enum_entry
            else:
                self._mask &= ~enum_entry

        return property(field_getter, field_setter)

    for enum_entry in int_flag_enum_cls:
        field_name = prefix_pattern.sub(repl='', string=enum_entry.name.lower())
        field_name_to_false[field_name] = False

        setattr(int_flag_cls, field_name, make_field_property_accessor(enum_entry))

    def constructor(self, **kwargs):
        for field_name, value in {**field_name_to_false, **kwargs}.items():
            if field_name not in field_name_to_false:
                raise ValueError(f'{field_name} is not part of the mask.')
            setattr(self, field_name, value)

<<<<<<< HEAD
    setattr(int_flag_cls, '__init__', constructor)
=======
    @classmethod
    def from_int(cls, value: int):
        cls_instance = cls()
        cls_instance._mask |= value
        return cls_instance

    def to_int_flag(self) -> IntFlag:
        return int_flag_enum_cls(self._mask.value)

    def set_all(self) -> None:
        for field_name in field_name_to_false:
            setattr(self, field_name, True)

    def clear_all(self) -> None:
        for field_name in field_name_to_false:
            setattr(self, field_name, False)

    def items(self) -> Tuple[Tuple[str, bool], ...]:
        return tuple(
            (name, value)
            for name, value in getmembers(self, lambda value: not callable(value))
            if not name.startswith('_')
        )

    def __repr__(self) -> str:
        return repr(self._mask)

    def __eq__(self, other) -> bool:
        return self.to_mask() == other.to_mask()

    def __int__(self) -> int:
        return self._mask.value

    setattr(int_flag_cls, '__init__', constructor)
    setattr(int_flag_cls, 'from_int', from_int)
    setattr(int_flag_cls, 'to_int_flag', to_int_flag)
    setattr(int_flag_cls, 'set_all', set_all)
    setattr(int_flag_cls, 'clear_all', clear_all)
    setattr(int_flag_cls, '__repr__', __repr__)
    setattr(int_flag_cls, '__eq__', __eq__)
    setattr(int_flag_cls, '__int__', __int__)
    setattr(int_flag_cls, 'items', items)
>>>>>>> 6d63f46f

    return int_flag_cls


def extract_elements(
    data: bytes,
    create_element: Callable[[bytes], Any],
    get_next_offset: Callable[[Any], int]
) -> List[Any]:

    if not data:
        return []

    elements: List[Any] = []

    while True:
        element: Any = create_element(data)
        elements.append(element)

        # TODO: Maybe this should return `None` if there is no offset! Consequently: `if next_offset is None`.
        next_offset: int = get_next_offset(element)

        if next_offset == 0:
            break

        data = data[next_offset:]

    return elements<|MERGE_RESOLUTION|>--- conflicted
+++ resolved
@@ -1,21 +1,16 @@
-<<<<<<< HEAD
 from __future__ import annotations
-from typing import Type, Optional, Callable, Any, List, Dict, Final
-=======
-from typing import Type, Optional, Callable, Any, List, Dict, Tuple
+from typing import Type, Optional, Callable, Any, List, Dict, Final, Tuple
 from inspect import getmembers
->>>>>>> 6d63f46f
 from enum import IntFlag
-from re import compile as re_compile, sub as re_sub
+from re import sub as re_sub
 from abc import ABC
 
 
 class Mask(ABC):
-
     INT_FLAG_CLASS: Final[Type[IntFlag]] = NotImplemented
 
     def __init__(self):
-        self._mask: IntFlag = ...
+        self._mask: IntFlag = self.INT_FLAG_CLASS(0)
 
     @classmethod
     def from_int(cls, value: int):
@@ -27,82 +22,12 @@
         return self.INT_FLAG_CLASS(self._mask.value)
 
     def set_all(self) -> None:
-        for key in self.__dict__:
-            if not key.startswith('_'):
-                self.__dict__[key] = True
+        for key, _ in self.items():
+            setattr(self, key, True)
 
     def clear_all(self) -> None:
-        for key in self.__dict__:
-            if not key.startswith('_'):
-                self.__dict__[key] = False
-
-    def __repr__(self) -> str:
-        return repr(self._mask)
-
-    def __eq__(self, other: Mask) -> bool:
-        return self.to_int_flag() == other.to_int_flag()
-
-    def __int__(self) -> int:
-        return self._mask.value
-
-
-def make_mask_class(int_flag_enum_cls: Type[IntFlag], name: Optional[str] = None, prefix: str = ''):
-
-    mask = int_flag_enum_cls(0x00)
-
-    # TODO: The name generation is curious.
-    int_flag_cls = type(
-        name or re_sub(r'^(Flag|Mask)$', '', int_flag_enum_cls.__name__),
-        (Mask,),
-        dict(_mask=mask)
-    )
-
-    prefix_pattern = re_compile('^' + prefix.lower())
-    field_name_to_false: Dict[str, bool] = {}
-
-    def make_field_property_accessor(enum_entry: IntFlag):
-        def field_getter(self) -> bool:
-            return enum_entry in self._mask
-
-        def field_setter(self, value: bool) -> None:
-            if value:
-                self._mask |= enum_entry
-            else:
-                self._mask &= ~enum_entry
-
-        return property(field_getter, field_setter)
-
-    for enum_entry in int_flag_enum_cls:
-        field_name = prefix_pattern.sub(repl='', string=enum_entry.name.lower())
-        field_name_to_false[field_name] = False
-
-        setattr(int_flag_cls, field_name, make_field_property_accessor(enum_entry))
-
-    def constructor(self, **kwargs):
-        for field_name, value in {**field_name_to_false, **kwargs}.items():
-            if field_name not in field_name_to_false:
-                raise ValueError(f'{field_name} is not part of the mask.')
-            setattr(self, field_name, value)
-
-<<<<<<< HEAD
-    setattr(int_flag_cls, '__init__', constructor)
-=======
-    @classmethod
-    def from_int(cls, value: int):
-        cls_instance = cls()
-        cls_instance._mask |= value
-        return cls_instance
-
-    def to_int_flag(self) -> IntFlag:
-        return int_flag_enum_cls(self._mask.value)
-
-    def set_all(self) -> None:
-        for field_name in field_name_to_false:
-            setattr(self, field_name, True)
-
-    def clear_all(self) -> None:
-        for field_name in field_name_to_false:
-            setattr(self, field_name, False)
+        for key, _ in self.items():
+            setattr(self, key, False)
 
     def items(self) -> Tuple[Tuple[str, bool], ...]:
         return tuple(
@@ -114,24 +39,63 @@
     def __repr__(self) -> str:
         return repr(self._mask)
 
-    def __eq__(self, other) -> bool:
-        return self.to_mask() == other.to_mask()
+    def __eq__(self, other: Mask) -> bool:
+        return self.to_int_flag() == other.to_int_flag()
 
     def __int__(self) -> int:
         return self._mask.value
 
-    setattr(int_flag_cls, '__init__', constructor)
-    setattr(int_flag_cls, 'from_int', from_int)
-    setattr(int_flag_cls, 'to_int_flag', to_int_flag)
-    setattr(int_flag_cls, 'set_all', set_all)
-    setattr(int_flag_cls, 'clear_all', clear_all)
-    setattr(int_flag_cls, '__repr__', __repr__)
-    setattr(int_flag_cls, '__eq__', __eq__)
-    setattr(int_flag_cls, '__int__', __int__)
-    setattr(int_flag_cls, 'items', items)
->>>>>>> 6d63f46f
+    @classmethod
+    def make_class(
+        cls,
+        int_flag_class: Type[IntFlag],
+        name: Optional[str] = None,
+        prefix: str = ''
+    ) -> Type[Mask]:
+        """
+        Dynamically create a new `Mask` child class from an `IntFlag` class.
 
-    return int_flag_cls
+        :param int_flag_class: An `IntFlag` class with enumeration members to be added to the class to be created.
+        :param name: The name of the class to be created.
+        :param prefix: A prefix of the enumeration member attributes in `int_flag_class` that is to be ignored.
+        :return: A mask class with attributes corresponding to those in the provided `IntFlag` class.
+        """
+
+        mask_class = type(
+            name or re_sub(r'(Flag|Mask)+$', '', int_flag_class.__name__),
+            (cls,),
+            dict()
+        )
+
+        def make_field_property_accessor(enum_member: IntFlag):
+            def field_getter(self) -> bool:
+                return enum_member in self._mask
+
+            def field_setter(self, value: bool) -> None:
+                if value:
+                    self._mask |= enum_member
+                else:
+                    self._mask &= ~enum_member
+
+            return property(field_getter, field_setter)
+
+        attribute_name_to_false: Dict[str, bool] = {}
+        for enum_member in int_flag_class:
+            attribute_name: str = re_sub(pattern=f'^{prefix.lower()}', repl='', string=enum_member.name.lower())
+            setattr(mask_class, attribute_name, make_field_property_accessor(enum_member=enum_member))
+            attribute_name_to_false[attribute_name] = False
+
+        def constructor(self, **kwargs):
+            super(mask_class, self).__init__()
+            for attribute_name, value in {**attribute_name_to_false, **kwargs}.items():
+                if attribute_name not in attribute_name_to_false:
+                    raise ValueError(f'{attribute_name} is not part of the mask.')
+                setattr(self, attribute_name, value)
+
+        setattr(mask_class, '__init__', constructor)
+        setattr(mask_class, 'INT_FLAG_CLASS', int_flag_class)
+
+        return mask_class
 
 
 def extract_elements(
